#!/usr/bin/env python

import argparse
import ipaddress
import json
import multiprocessing
import os
import re
import signal
import socket
import socketserver
import statistics
import subprocess
import sys
import time
import traceback
from datetime import datetime
from functools import partial
from typing import Tuple

import requests
from clog import CLogger

log = CLogger("CFScanner-python")


V2RAY_CONFIG_TEMPLATE = """
{
  "inbounds": [{
    "port": PORTPORT,
    "listen": "127.0.0.1",
    "tag": "socks-inbound",
    "protocol": "socks",
    "settings": {
      "auth": "noauth",
      "udp": false,
      "ip": "127.0.0.1"
    },
    "sniffing": {
      "enabled": true,
      "destOverride": ["http", "tls"]
    }
  }],
  "outbounds": [
    {
		"protocol": "vmess",
    "settings": {
      "vnext": [{
        "address": "IP.IP.IP.IP", 
        "port": CFPORTCFPORT,
        "users": [{"id": "IDID" }]
      }]
    },
		"streamSettings": {
        "network": "ws",
        "security": "tls",
        "wsSettings": {
            "headers": {
                "Host": "HOSTHOST"
            },
            "path": "ENDPOINTENDPOINT"
        },
        "tlsSettings": {
            "serverName": "RANDOMHOST",
            "allowInsecure": false
        }
    }
	}],
  "other": {}
}
"""

SCRIPTDIR = os.path.dirname(os.path.realpath(__file__))
BINDIR = f"{SCRIPTDIR}/../bin"
CONFIGDIR = f"{SCRIPTDIR}/../config"
RESULTDIR = f"{SCRIPTDIR}/../result"
START_DT_STR = datetime.now().strftime(r"%Y%m%d_%H%M%S")
INTERIM_RESULTS_PATH = os.path.join(RESULTDIR, f'{START_DT_STR}_result.csv')


class TestConfig:
    local_port = 0
    address_port = 0
    user_id = ""
    ws_header_host = ""
    ws_header_path = ""
    sni = ""
    do_upload_test = False
    min_dl_speed = 99999.0  # kilobytes per second
    min_ul_speed = 99999.0  # kilobytes per second
    max_dl_time = -2.0  # seconds
    max_ul_time = -2.0  # seconds
    max_dl_latency = -1.0  # seconds
    max_ul_latency = -1.0  # seconds
    fronting_timeout = -1.0  # seconds
    startprocess_timeout = -1.0  # seconds
    n_tries = -1
    no_vpn = False


class _COLORS:
    OKBLUE = '\033[94m'
    OKGREEN = '\033[92m'
    WARNING = '\033[93m'
    FAIL = '\033[91m'
    ENDC = '\033[0m'


def get_free_port():
    with socketserver.TCPServer(("localhost", 0), None) as s:
        free_port = s.server_address[1]
    return free_port


def create_v2ray_config(
    edge_ip,
    test_config: TestConfig
) -> str:
    """creates v2ray config json file based on ``clsV2rayConfig`` instance

    Args:
        v2rayConfig (clsV2rayConfig): contains information about the v2ray config

    Returns:
        str: the path to the json file created
    """
    test_config.local_port = get_free_port()
    local_port_str = str(test_config.local_port)
    config = V2RAY_CONFIG_TEMPLATE.replace("PORTPORT", local_port_str)
    config = config.replace("IP.IP.IP.IP", edge_ip)
    config = config.replace("CFPORTCFPORT", str(test_config.address_port))
    config = config.replace("IDID", test_config.user_id)
    config = config.replace("HOSTHOST", test_config.ws_header_host)
    config = config.replace("ENDPOINTENDPOINT", test_config.ws_header_path)
    config = config.replace("RANDOMHOST", test_config.sni)

    config_path = f"{CONFIGDIR}/config-{edge_ip}.json"
    with open(config_path, "w") as configFile:
        configFile.write(config)

    return config_path


def wait_for_port(
    port: int,
    host: str = 'localhost',
    timeout: float = 5.0
) -> None:
    """Wait until a port starts accepting TCP connections.
    Args:
        port: Port number.
        host: Host address on which the port should exist.
        timeout: In seconds. How long to wait before raising errors.
    Raises:
        TimeoutError: The port isn't accepting connection after time specified in `timeout`.
    """
    start_time = time.perf_counter()
    while True:
        try:
            with socket.create_connection((host, port), timeout=timeout):
                break
        except OSError as ex:
            time.sleep(0.01)
            if time.perf_counter() - start_time >= timeout:
                raise TimeoutError(
<<<<<<< HEAD
                    f'Waited too long for the port {port} on host {host} to start accepting connections.'
=======
                    f'Timeout exceeded for the port {port} on host {host} to start accepting connections.'
>>>>>>> 3d72e2f9
                ) from ex


def fronting_test(
    ip: str,
    timeout: float
) -> bool:
    """conducts a fronting test on an ip and return true if status 200 is received

    Args:
        ip (str): ip for testing
        timeout (float): the timeout to wait for ``requests.get`` result

    Returns:
        bool: True if ``status_code`` is 200, False otherwise
    """
    s = requests.Session()
    s.get_adapter(
        'https://').poolmanager.connection_pool_kw['server_hostname'] = "speed.cloudflare.com"
    s.get_adapter(
        'https://').poolmanager.connection_pool_kw['assert_hostname'] = "speed.cloudflare.com"

    success = False
    try:
        r = s.get(
            f"https://{ip}",
            timeout=timeout,
            headers={"Host": "speed.cloudflare.com"}
        )
        if r.status_code != 200:
            print(
                f"{_COLORS.FAIL}NO {_COLORS.WARNING}{ip:15s} fronting error {r.status_code} {_COLORS.ENDC}")
        else:
            success = True
    except requests.exceptions.ConnectTimeout as e:
        print(
            f"{_COLORS.FAIL}NO {_COLORS.WARNING}{ip:15s} fronting connect timeout{_COLORS.ENDC}"
        )
    except requests.exceptions.ReadTimeout as e:
        print(
            f"{_COLORS.FAIL}NO {_COLORS.WARNING}{ip:15s} fronting read timeout{_COLORS.ENDC}"
        )
    except requests.exceptions.ConnectionError as e:
        print(
            f"{_COLORS.FAIL}NO {_COLORS.WARNING}{ip:15s} fronting connection error{_COLORS.ENDC}"
        )
    except Exception as e:
        f"{_COLORS.FAIL}NO {_COLORS.WARNING}{ip:15s}fronting Unknown error{_COLORS.ENDC}"
        log.error(f"Fronting test Unknown error {ip:15}")
        log.exception(e)

    return success


def start_v2ray_service(
    v2ray_conf_path: str,
    timeout=5
) -> Tuple[subprocess.Popen, dict]:
    """starts the v2ray service and waits for the respective port to open

    Args:
        v2ray_conf_path (str): _description_
        timeout (int, optional): _description_. Defaults to 5.

    Returns:
        Tuple[subprocess.Popen, dict]: the v2 ray process object and a dictionary containing the proxies to use with ``requests.get`` 
    """
    with open(v2ray_conf_path, "r") as infile:
        v2ray_conf = json.load(infile)

    v2ray_listen = v2ray_conf["inbounds"][0]["listen"]
    v2ray_port = v2ray_conf["inbounds"][0]["port"]

    v2ray_process = subprocess.Popen(
        [os.path.join(BINDIR, "v2ray"), "-c", f"{v2ray_conf_path}"],
        stdout=subprocess.DEVNULL,
        stderr=subprocess.DEVNULL
    )

    wait_for_port(host=v2ray_listen, port=v2ray_port, timeout=timeout)

    proxies = dict(
        http=f"socks5://{v2ray_listen}:{v2ray_port}",
        https=f"socks5://{v2ray_listen}:{v2ray_port}"
    )

    return v2ray_process, proxies


def download_speed_test(
    n_bytes: int,
    proxies: dict,
    timeout: int
) -> Tuple[float, float]:
    """tests the download speed using cloudflare servers

    Args:
        n_bytes (int): size of file to download in bytes
        proxies (dict): the proxies to use for ``requests.get``
        timeout (int): the timeout for the download request        

    Returns:
        download_speed (float): the download speed in mbps
        latency (float): the round trip time latency in seconds
    """
    start_time = time.perf_counter()
    r = requests.get(
        url="https://speed.cloudflare.com/__down",
        params={"bytes": n_bytes},
        timeout=timeout,
        proxies=proxies
    )
    total_time = time.perf_counter() - start_time
    cf_time = float(r.headers.get("Server-Timing").split("=")[1]) / 1000
    latency = r.elapsed.total_seconds() - cf_time
    download_time = total_time - latency

    mb = n_bytes * 8 / (10 ** 6)
    download_speed = mb / download_time

    return download_speed, latency


def upload_speed_test(
    n_bytes: int,
    proxies: dict,
    timeout: int,
) -> Tuple[float, float]:
    """tests the upload speed using cloudflare servers

    Args:
        n_bytes (int): size of file to upload in bytes
        proxies (dict): the proxies to use for ``requests.post``
        timeout (int): the timeout for the download ``requests.post``   

    Returns:
        upload_speed (float): the upload speed in mbps
        latency (float): the rount trip time latency in seconds
    """

    start_time = time.perf_counter()
    r = requests.post(
        url="https://speed.cloudflare.com/__up",
        data="0" * n_bytes,
        timeout=timeout,
        proxies=proxies
    )
    total_time = time.perf_counter() - start_time
    cf_time = float(r.headers.get("Server-Timing").split("=")[1]) / 1000
    latency = total_time - cf_time

    mb = n_bytes * 8 / (10 ** 6)
    upload_speed = mb / cf_time

    return upload_speed, latency


def _raise_speed_timeout(signum, frame):
    raise TimeoutError("Download/upload too slow!")


class _FakeProcess:
    def __init__(self):
        pass

    def kill(self):
        pass


def check_ip(
    ip: str,
    test_config: TestConfig
):
    result = dict(
        ip=ip,
        download=dict(speed=[], latency=[]),
        upload=dict(speed=[], latency=[]),
    )

    for _ in range(test_config.n_tries):
        if not fronting_test(ip, timeout=test_config.fronting_timeout):
            return False

    try:
        v2ray_config_path = create_v2ray_config(ip, test_config)
    except Exception as e:
        log.error("Could not save v2ray config to file", ip)
        log.exception(e)
        return False

    if not test_config.no_vpn:
        try:
            process, proxies = start_v2ray_service(
                v2ray_conf_path=v2ray_config_path,
                timeout=test_config.startprocess_timeout
            )
        except Exception as e:
            print(
                f"{_COLORS.FAIL}ERROR - {_COLORS.WARNING}Could not start v2ray service{_COLORS.ENDC}")
            log.exception(e)
            return False
    else:
        process = _FakeProcess()
        proxies = None

    for _ in range(test_config.n_tries):
        # check download speed
        n_bytes = test_config.min_dl_speed * 1000 * test_config.max_dl_time
        try:
            signal.signal(signal.SIGALRM, _raise_speed_timeout)
            signal.setitimer(signal.ITIMER_REAL,
                             test_config.max_dl_latency + test_config.max_dl_time)
            dl_speed, dl_latency = download_speed_test(
                n_bytes=n_bytes,
                proxies=proxies,
                timeout=test_config.max_dl_latency  # not sure if this is too generous or not
            )
        except (requests.exceptions.ReadTimeout, requests.exceptions.ConnectionError, requests.ConnectTimeout, TimeoutError) as e:
            if "Download/upload too slow".lower() in traceback.format_exc().lower():
                print(
                    f"{_COLORS.FAIL}NO {_COLORS.WARNING}{ip:15s} download too slow")
            else:
                print(
                    f"{_COLORS.FAIL}NO {_COLORS.WARNING}{ip:15s} download error{_COLORS.ENDC}")
            process.kill()
            return False
        except Exception as e:
            print(
                f"{_COLORS.FAIL}NO {_COLORS.WARNING}{ip:15s} download unknown error{_COLORS.ENDC}")
            log.error("Download - unknown error", ip)
            log.exception(e)
            process.kill()
            return False
        finally:
            signal.setitimer(signal.ITIMER_REAL, 0)

        if dl_latency <= test_config.max_dl_latency:
            dl_speed_kBps = dl_speed / 8 * 1000
            if dl_speed_kBps >= test_config.min_dl_speed:
                result["download"]["speed"].append(dl_speed)
                result["download"]["latency"].append(round(dl_latency * 1000))
            else:
                print(
                    f"{_COLORS.FAIL}NO {_COLORS.WARNING}{ip:15s} download too slow {dl_speed_kBps:.4f} kBps < {test_config.min_dl_speed:.4f} kBps{_COLORS.ENDC}")
                process.kill()
                return False
        else:
            print(f"{_COLORS.FAIL}NO {_COLORS.WARNING}{ip:15s} high download latency {dl_latency:.4f} s > {test_config.max_dl_latency:.4f} s{_COLORS.ENDC}")
            process.kill()
            return False

        # upload speed test
        if test_config.do_upload_test:
            n_bytes = test_config.min_ul_speed * 1000 * test_config.max_ul_time
            try:
                up_speed, up_latency = upload_speed_test(
                    n_bytes=n_bytes,
                    proxies=proxies,
                    timeout=test_config.max_ul_latency + test_config.max_ul_time
                )
            except requests.exceptions.ReadTimeout:
                return _extracted_from_check_ip_(ip, ' upload read timeout', process)
            except requests.exceptions.ConnectTimeout:
                return _extracted_from_check_ip_(ip, ' upload connect timeout', process)
            except requests.exceptions.ConnectionError:
                return _extracted_from_check_ip_(ip, ' upload connection error', process)
            except Exception as e:
                print(
                    f"{_COLORS.FAIL}NO {_COLORS.WARNING}{ip:15s}upload unknown error{_COLORS.ENDC}")
                log.error("Upload - unknown error", ip)
                log.exception(e)
                process.kill()
                return False

            if up_latency > test_config.max_ul_latency:
                return _extracted_from_check_ip_(ip, ' upload latency too high', process)
            up_speed_kBps = up_speed / 8 * 1000
            if up_speed_kBps >= test_config.min_ul_speed:
                result["upload"]["speed"].append(up_speed)
                result["upload"]["latency"].append(
                    round(up_latency * 1000))
            else:
                print(
                    f"{_COLORS.FAIL}NO {_COLORS.WARNING}{ip:15s} download too slow {dl_speed_kBps:.4f} kBps < {test_config.min_dl_speed:.4f} kBps{_COLORS.ENDC}")
                process.kill()
                return False
    process.kill()
    return result


# TODO Rename this here and in `check_ip`
def _extracted_from_check_ip_(ip, arg1, process):
    print(f"{_COLORS.FAIL}NO {_COLORS.WARNING}{ip:15s}{arg1}{_COLORS.ENDC}")
    process.kill()
    return False


def create_dir(dir_path):
    if not os.path.exists(dir_path):
        os.makedirs(dir_path)
        print(f"Directory created : {dir_path}")


def create_test_config(args):
    with open(args.config_path, 'r') as infile:
        jsonfilecontent = json.load(infile)

    test_config = TestConfig()

    # v2ray related config
    test_config.user_id = jsonfilecontent["id"]
    test_config.ws_header_host = jsonfilecontent["host"]
    test_config.address_port = int(jsonfilecontent["port"])
    test_config.sni = jsonfilecontent["serverName"]
    test_config.user_id = jsonfilecontent["id"]
    test_config.ws_header_path = "/" + (jsonfilecontent["path"].lstrip("/"))

    # speed related config
    test_config.startprocess_timeout = args.startprocess_timeout
    test_config.do_upload_test = args.do_upload_test
    test_config.min_dl_speed = args.min_dl_speed
    test_config.min_ul_speed = args.min_ul_speed
    test_config.max_dl_time = args.max_dl_time
    test_config.max_ul_time = args.max_ul_time
    test_config.fronting_timeout = args.fronting_timeout
    test_config.max_dl_latency = args.max_dl_latency
    test_config.max_ul_latency = args.max_ul_latency
    test_config.n_tries = args.n_tries
    test_config.no_vpn = args.no_vpn

    return test_config


def parse_args(args=sys.argv[1:]):
    parser = argparse.ArgumentParser(
        description='Cloudflare edge ips scanner to use with v2ray')
    parser.add_argument(
        "--threads", "-thr",
        dest="threads",
        metavar="threads",
        help="Number of threads to use for parallel computing",
        type=int,
        required=True
    )
    parser.add_argument(
        "--config", "-c",
        help="The path to the config file. For confg file example, see https://github.com/MortezaBashsiz/CFScanner/blob/main/bash/ClientConfig.json",
        metavar="config-path",
        dest="config_path",
        type=str,
        required=False
    ),
    parser.add_argument(
        "--novpn",
        help="If passed, test without creating vpn connections",
        action="store_true",
        dest="no_vpn",
        default=False,
        required=False
    )
    parser.add_argument(
        "--subnets", "-sn",
        help="(optional) The path to the custom subnets file. each line should be in the form of ip.ip.ip.ip/subnet_mask or ip.ip.ip.ip. If not provided, the program will read the cidrs from asn lookup",
        type=str,
        metavar="subnets-path",
        dest="subnets_path",
        required=False
    ),
    parser.add_argument(
        "--upload-test",
        help="If True, upload test will be conducted",
        dest="do_upload_test",
        action="store_true",
        default=False,
        required=False
    )
    parser.add_argument(
        "--tries",
        metavar="n-tries",
        help="Number of times to try each IP. An IP is marked as OK if all tries are successful",
        dest="n_tries",
        default=1,
        type=int,
        required=False
    )

    parser.add_argument(
        "--download-speed", "-ds",
        help="Minimum acceptable download speed in kilobytes per second",
        type=int,
        dest="min_dl_speed",
        default=50,
        required=False
    )
    parser.add_argument(
        "--upload-speed", "-us",
        help="Maximum acceptable upload speed in kilobytes per second",
        type=int,
        dest="min_ul_speed",
        default=50,
        required=False
    )
    parser.add_argument(
        "--download-time", "-dt",
        help="Maximum (effective, excluding http time) time to spend for each download",
        type=int,
        dest="max_dl_time",
        default=2,
        required=False
    )
    parser.add_argument(
        "--upload-time", "-ut",
        metavar="max-upload-time",
        help="Maximum (effective, excluding http time) time to spend for each upload",
        type=int,
        dest="max_ul_time",
        default=2,
        required=False
    )
    parser.add_argument(
        "--fronting-timeout",
        metavar="fronting-timeout",
        help="Maximum time to wait for fronting response",
        type=float,
        dest="fronting_timeout",
        default=1,
        required=False
    )
    parser.add_argument(
        "--download-latency",
        help="Maximum allowed latency for download",
        metavar="max-upload-latency",
        type=int,
        dest="max_dl_latency",
        default=2,
        required=False
    )
    parser.add_argument(
        "--upload-latency",
        help="Maximum allowed latency for download",
        type=int,
        metavar="max-upload-latency",
        dest="max_ul_latency",
        default=2,
        required=False
    )
    parser.add_argument(
        "--startprocess-timeout",
        help=argparse.SUPPRESS,
        type=float,
        dest="startprocess_timeout",
        default=5
    )

    parse_args = parser.parse_args()

    if not parse_args.no_vpn and parse_args.config_path is None:
        parser.error("Either use novpn mode or provide a config file")

    return parse_args


def read_cidrs_from_asnlookup(
    asn_list: list = ["AS13335", "AS209242"]
) -> list:
    """reads cidrs from asn lookup 

    Args:
        asn_list (list, optional): a list of ASN codes to read from asn lookup. Defaults to ["AS13335", "AS209242"].

    Returns:
        list: The list of cidrs associated with ``asn_list``
    """
    cidrs = []
    for asn in asn_list:
        url = f"https://asnlookup.com/asn/{asn}/"

        try:
            r = requests.get(url)
            cidr_regex = r"(?:[0-9]{1,3}\.){3}[0-9]{1,3}\/[\d]+"
            this_cidrs = re.findall(cidr_regex, r.text)
            cidrs.extend(this_cidrs)
        except Exception as e:
            traceback.print_exc()
            print(
                f"{_COLORS.FAIL}ERROR {_COLORS.WARNING}Could not read asn {asn} from asnlookup{_COLORS.ENDC}")

    return cidrs


def cidr_to_ip_list(
    cidr: str
) -> list:
    """converts a subnet to a list of ips

    Args:
        cidr (str): the cidr in the form of "ip/subnet"

    Returns:
        list: a list of ips associated with the subnet
    """
    ip_network = ipaddress.ip_network(cidr, strict=False)
    return (list(map(str, ip_network)))


def get_num_ips_in_cidr(cidr):
    """
    Returns the number of IP addresses in a CIDR block.
    """
    parts = cidr.split('/')

    try:
        subnet_mask = int(parts[1])
    except IndexError as e:
        subnet_mask = 32

    return (2**(32-subnet_mask))


def save_results(
    results: list,
    save_path: str,
    sort=True
):
    """saves results to file

    Args:
        results (list): a list of (ms, ip) tuples
        save_path (str): the path to save the file
        sort (bool, optional): binary indicating if the results should be
        sorted based on the response time Defaults to True.
    """
    # clean the results and make sure the first element is integer
    results = [
        (int(float(l[0])), l[1])
        for l in results
    ]

    if sort:
        results.sort(key=lambda r: r[0])

    with open(save_path, "w") as outfile:
        outfile.write(
            "\n".join([
                " ".join(map(str, res)) for res in results
            ])
        )
        outfile.write("\n")


def mean_jitter(latencies: list):
    if len(latencies) <= 1:
        return -1
    jitters = [abs(a - b) for a, b in zip(latencies[1:], latencies[:-1])]
    return statistics.mean(jitters)


if __name__ == "__main__":
    args = parse_args()

    if not args.no_vpn:
        create_dir(CONFIGDIR)
        configFilePath = args.config_path

    create_dir(RESULTDIR)

    # create empty result file
    with open(INTERIM_RESULTS_PATH, "w") as emptyfile:
        titles = [
            "ip", "avg_download_speed", "avg_upload_speed",
            "avg_download_latency", "avg_upload_latency",
            "avg_download_jitter", "avg_upload_jitter"
        ]
        titles += [f"download_speed_{i+1}" for i in range(args.n_tries)]
        titles += [f"upload_speed_{i+1}" for i in range(args.n_tries)]
        titles += [f"download_latency_{i+1}" for i in range(args.n_tries)]
        titles += [f"upload_latency_{i+1}" for i in range(args.n_tries)]
        emptyfile.write(",".join(titles) + "\n")

    threadsCount = args.threads

    if args.subnets_path:
        subnetFilePath = args.subnets_path
        with open(str(subnetFilePath), 'r') as subnetFile:
            cidr_list = [l.strip() for l in subnetFile.readlines()]
    else:
        cidr_list = read_cidrs_from_asnlookup()

    test_config = create_test_config(args)

    n_total_ips = sum(get_num_ips_in_cidr(cidr) for cidr in cidr_list)
    print(f"Starting to scan {n_total_ips} ips...")

    big_ip_list = [ip for cidr in cidr_list for ip in cidr_to_ip_list(cidr)]

    with multiprocessing.Pool(processes=threadsCount) as pool:
        for res in pool.imap(partial(check_ip, test_config=test_config), big_ip_list):
            if res:
                down_mean_jitter = mean_jitter(res["download"]["latency"])
                up_mean_jitter = mean_jitter(
                    res["upload"]["latency"]) if test_config.do_upload_test else -1
                mean_down_speed = statistics.mean(res["download"]["speed"])
                mean_up_speed = statistics.mean(
                    res["upload"]["speed"]) if test_config.do_upload_test else -1
                mean_down_latency = statistics.mean(res["download"]["latency"])
                mean_up_latency = statistics.mean(
                    res["download"]["latency"]) if test_config.do_upload_test else -1

                print(
                    f"{_COLORS.OKGREEN}"
                    f"OK {res['ip']:15s} "
                    f"{_COLORS.OKBLUE}"
                    f"avg_down_speed: {mean_down_speed:7.4f}mbps "
                    f"avg_up_speed: {mean_up_speed:7.4f}mbps "
                    f"avg_down_latency: {mean_down_latency:6.2f}ms "
                    f"avg_up_latency: {mean_up_latency:6.2f}ms ",
                    f"avg_down_jitter: {down_mean_jitter:6.2f}ms ",
                    f"avg_up_jitter: {up_mean_jitter:4.2f}ms"
                    f"{_COLORS.ENDC}"
                )

                with open(INTERIM_RESULTS_PATH, "a") as outfile:
                    res_parts = [
                        res["ip"], mean_down_speed, mean_up_speed,
                        mean_down_latency, mean_up_latency,
                        down_mean_jitter, up_mean_jitter
                    ]
                    res_parts += res["download"]["speed"]
                    res_parts += res["upload"]["speed"]
                    res_parts += res["download"]["latency"]
                    res_parts += res["upload"]["latency"]

                    outfile.write(",".join(map(str, res_parts)) + "\n")<|MERGE_RESOLUTION|>--- conflicted
+++ resolved
@@ -163,11 +163,7 @@
             time.sleep(0.01)
             if time.perf_counter() - start_time >= timeout:
                 raise TimeoutError(
-<<<<<<< HEAD
-                    f'Waited too long for the port {port} on host {host} to start accepting connections.'
-=======
                     f'Timeout exceeded for the port {port} on host {host} to start accepting connections.'
->>>>>>> 3d72e2f9
                 ) from ex
 
 
